# -*- coding: UTF-8 -*-
"""The base of this code was prepared for a homework by course staff for CS234 at Stanford, Winter 2019. We have since
altered it to implement DDPG rather than traditional PG. Also inspired by code published by Patrick Emami on his blog
"Deep Deterministic Policy Gradients in TensorFlow": https://pemami4911.github.io/blog/2016/08/21/ddpg-rl.html
"""

import os
import argparse
import sys
import logging
import time
import numpy as np
import tensorflow as tf
import scipy.signal
import os
import time
import inspect
import matplotlib.pyplot as plt

sys.path.append('..')
from virtual_microgrids.powerflow import NetModel
from virtual_microgrids.utils.general import get_logger, Progbar, export_plot
from virtual_microgrids.configs import get_config
from virtual_microgrids.utils import ReplayBuffer, LinearSchedule, LogSchedule, OrnsteinUhlenbeckActionNoise
from virtual_microgrids.agents import ActorNetwork, CriticNetwork

parser = argparse.ArgumentParser()
parser.add_argument('--env_name', required=True, type=str,
                    choices=['Six_Bus_POC', 'rural_1', 'rural_2', 'village_1', 'village_2', 'suburb_1'])


class DDPG(object):
    """
    Abstract Class for implementing a Policy Gradient Based Algorithm
    """
    def __init__(self, env, config, logger=None):
        """
        Initialize Policy Gradient Class

        Args:
                env: an OpenAI Gym environment
                config: class with hyperparameters
                logger: logger instance from the logging module

        Written by course staff.
        """
        # directory for training outputs
        if not os.path.exists(config.output_path):
            os.makedirs(config.output_path)

        # store hyperparameters
        self.config = config
        self.logger = logger
        if logger is None:
            self.logger = get_logger(config.log_path)
        self.env = env

        self.state_dim = self.env.observation_dim
        self.action_dim = self.env.action_dim

        # self.actor_lr = self.config.actor_learning_rate_start
        # self.critic_lr = self.config.critic_learning_rate_start
        self.gamma = self.config.gamma
        self.tau = self.config.tau
        self.batch_size = self.config.minibatch_size

        # self.actor_noise = OrnsteinUhlenbeckActionNoise(mu=np.zeros(self.action_dim))
        self.actor_noise = lambda noise_level: np.random.normal(0, noise_level, size=self.action_dim) # changed from 0.2

        # action space limits
        min_p = []
        max_p = []
        if len(env.net.gen)>0:
            min_p.append(env.net.gen.min_p_kw)
            max_p.append(env.net.gen.max_p_kw)
        if len(env.net.storage)>0:
            min_p.append(env.net.storage.min_p_kw)
            max_p.append(env.net.storage.max_p_kw)
        self.min_p = np.array(min_p)
        self.max_p = np.array(max_p)

        # build model
        self.actor = None
        self.critic = None

    def initialize(self):
        """
        Assumes the graph has been constructed (have called self.build())
        Creates a tf Session and run initializer of variables

        Written by course staff.
        """
        # create tf session
        self.sess = tf.Session()
        # Initialize networks
        self.actor = ActorNetwork(self.sess, self.state_dim, self.action_dim, self.tau, self.config.n_layers,
                                  self.config.layer_size, self.min_p, self.max_p,
                                  self.config.minibatch_size)
        self.critic = CriticNetwork(self.sess, self.state_dim, self.action_dim, self.tau, self.gamma,
                                    self.config.n_layers, self.config.layer_size,
                                    self.actor.get_num_trainable_vars())
        # tensorboard stuff
        self.add_summary()
        # initialize all variables
        init = tf.global_variables_initializer()
        self.sess.run(init)

    def add_summary(self):
        """
        Tensorboard stuff. Written by course staff.
        """
        # extra placeholders to log stuff from python
        self.avg_reward_placeholder = tf.placeholder(tf.float32, shape=(), name="avg_reward")
        self.max_reward_placeholder = tf.placeholder(tf.float32, shape=(), name="max_reward")
        self.std_reward_placeholder = tf.placeholder(tf.float32, shape=(), name="std_reward")
        self.eval_reward_placeholder = tf.placeholder(tf.float32, shape=(), name="eval_reward")
        # new DDPG placeholders
        self.max_q_placeholder = tf.placeholder(tf.float32, shape=(), name='max_q')

        # extra summaries from python -> placeholders
        tf.summary.scalar("Avg_Reward", self.avg_reward_placeholder)
        tf.summary.scalar("Max_Reward", self.max_reward_placeholder)
        tf.summary.scalar("Std_Reward", self.std_reward_placeholder)
        tf.summary.scalar("Eval_Reward", self.eval_reward_placeholder)
        # new DDPG summary
        tf.summary.scalar("Max_Q_Value", self.max_q_placeholder)

        # logging
        self.merged = tf.summary.merge_all()
        self.file_writer = tf.summary.FileWriter(self.config.output_path,self.sess.graph)

    def init_averages(self):
        """
        Defines extra attributes for tensorboard. Written by course staff.
        """
        self.avg_reward = 0.
        self.max_reward = 0.
        self.std_reward = 0.
        self.eval_reward = 0.
        self.avg_max_q = 0.

    def update_averages(self, rewards, scores_eval, avg_max_q):
        """
        Update the averages. Written by course staff.

        Args:
            rewards: deque
            scores_eval: list
        """
        self.avg_reward = np.mean(rewards)
        self.max_reward = np.max(rewards)
        self.std_reward = np.sqrt(np.var(rewards) / len(rewards))
        self.avg_max_q = np.mean(avg_max_q)

        if len(scores_eval) > 0:
            self.eval_reward = scores_eval[-1]

    def record_summary(self, t):
        """
        Add summary to tensorboard. Written by course staff.
        """

        fd = {
            self.avg_reward_placeholder: self.avg_reward,
            self.max_reward_placeholder: self.max_reward,
            self.std_reward_placeholder: self.std_reward,
            self.eval_reward_placeholder: self.eval_reward,
            self.max_q_placeholder: self.avg_max_q
        }
        summary = self.sess.run(self.merged, feed_dict=fd)
        # tensorboard stuff
        self.file_writer.add_summary(summary, t)

    def train(self):
        """
        Performs training.
        """

        actor_lr_schedule = LinearSchedule(self.config.actor_learning_rate_start, self.config.actor_learning_rate_end,
                                           self.config.reasonable_max_episodes*self.config.max_ep_steps)
        critic_lr_schedule = LinearSchedule(self.config.critic_learning_rate_start, self.config.critic_learning_rate_end,
                                            self.config.reasonable_max_episodes*self.config.max_ep_steps)
<<<<<<< HEAD
        noise_schedule = LogSchedule(0.1, 0.001, 20*self.config.max_ep_steps)
=======
        noise_schedule = LinearSchedule(0.5, 0.01, self.config.reasonable_max_episodes*self.config.max_ep_steps)
        # works with 0.5, 0.01 Linear
>>>>>>> 6ed9526e

        self.actor.update_target_network()
        self.critic.update_target_network()
        replay_buffer = ReplayBuffer(self.config.buffer_size)
        total_rewards = []
        scores_eval = []
        ave_max_q = []

        for i in range(self.config.max_episodes):
            s = self.env.reset()
            ep_reward = 0
            ep_ave_max_q = 0
            best_ep_reward = 0

            best_r = 0.0
            best_reward_logical = None

            soc_track = np.zeros((self.config.max_ep_steps, self.env.net.storage.shape[0]))
            p_track = np.zeros((self.config.max_ep_steps, self.env.net.storage.shape[0]))
            reward_track = np.zeros((self.config.max_ep_steps, 1))

            for j in range(self.config.max_ep_steps):
                a = self.actor.predict(s[None, :]) + self.actor_noise(noise_schedule.epsilon)
                s2, r, done, info = self.env.step(a[0])
                replay_buffer.add(np.reshape(s, (self.state_dim)),
                                  np.reshape(a, (self.action_dim)),
                                  r, done,
                                  np.reshape(s2, (self.state_dim)))
                # Keep adding experience to the memory until
                # there are at least minibatch size samples
                if replay_buffer.size() > self.config.minibatch_size:
                    s_batch, a_batch, r_batch, t_batch, s2_batch = \
                        replay_buffer.sample_batch(self.config.minibatch_size)
                    # Calc targets
                    target_q = self.critic.predict_target(
                        s2_batch, self.actor.predict_target(s2_batch)
                    )
                    y_i = np.array(r_batch)
                    y_i[~t_batch] = (r_batch +
                                     self.gamma * target_q.squeeze())[~t_batch]
                    # Update critic given targets
                    predicted_q_val, _ = self.critic.train(s_batch, a_batch, y_i[:, None], critic_lr_schedule.epsilon)
                    ep_ave_max_q += np.max(predicted_q_val)
                    # Update the actor policy using the sampled gradient
                    a_outs = self.actor.predict(s_batch)
                    grads = self.critic.action_gradients(s_batch, a_outs)
                    self.actor.train(s_batch, grads[0], actor_lr_schedule.epsilon)
                    # Update target networks
                    self.actor.update_target_network()
                    self.critic.update_target_network()
                    actor_lr_schedule.update(i*self.config.max_ep_steps + j)
                    critic_lr_schedule.update(i * self.config.max_ep_steps + j)
                noise_schedule.update(i * self.config.max_ep_steps + j)
                # Housekeeping
                if r > best_r:
                    best_r = r
                    c1 = np.abs(self.env.net.res_line.p_to_kw - self.env.net.res_line.pl_kw) < self.config.reward_epsilon
                    c2 = np.abs(self.env.net.res_line.p_from_kw - self.env.net.res_line.pl_kw) < self.config.reward_epsilon
                    best_reward_logical = np.logical_or(c1.values, c2.values)

                soc_track[j, :] = self.env.net.storage.soc_percent
                p_track[j, :] = self.env.net.storage.p_kw
                reward_track[j] = r

                s = s2
                ep_reward += r
                if done:
                    if ep_reward > best_ep_reward:
                        best_ep_reward = ep_reward
                    total_rewards.append(ep_reward)
                    ep_ave_max_q /= j
                    ave_max_q.append(ep_ave_max_q)
                    break

            # tf stuff
            if (i % self.config.summary_freq2 == 0):
                scores_eval.extend(total_rewards)
                self.update_averages(np.array(total_rewards), np.array(scores_eval), np.array(ave_max_q))
                self.record_summary(i)

                # compute reward statistics for this batch and log
                avg_reward = np.mean(total_rewards)
                sigma_reward = np.sqrt(np.var(total_rewards) / len(total_rewards))
                avg_q = np.mean(ave_max_q)
                s1 = "---------------------------------------------------------\n" \
                     +"Average reward: {:04.2f} +/- {:04.2f}    Average Max Q: {:.2f}"
                msg = s1.format(avg_reward, sigma_reward, avg_q)
                self.logger.info(msg)
                msg4 = "Best episode reward: {}".format(best_ep_reward)
                self.logger.info(msg4)

                msg2 = "Max single reward: "+str(best_r)
                msg3 = "Max reward happened on lines: "+str(best_reward_logical)
                end = "\n--------------------------------------------------------"
                self.logger.info(msg2)
                self.logger.info(msg3 + end)

                fig, ax = plt.subplots(nrows=3, sharex=True)
                xs = np.arange(self.config.max_ep_steps)
                for k_step in range(self.env.net.storage.shape[0]):
                    ax[1].plot(xs, soc_track[:, k_step].ravel(), marker='.',
                               label='soc_{}'.format(k_step + 1))
                    ax[0].plot(xs, p_track[:, k_step].ravel(), marker='.',
                               label='pset_{}'.format(k_step + 1))
                ax[0].legend()
                ax[1].legend()
                ax[2].stem(xs, reward_track, label='reward')
                ax[2].legend()
                ax[2].set_xlabel('time')
                ax[0].set_ylabel('Power (kW)')
                ax[1].set_ylabel('State of Charge')
                ax[2].set_ylabel('Reward Received')
                ax[0].set_title('Battery Behavior and Rewards')
                plt.tight_layout()
                plt.savefig(self.config.output_path + 'soc_plot_{}.png'.format(i))
                plt.close()

                total_rewards = []
                ave_max_q = []
                best_ep_reward = 0

        self.logger.info("- Training done.")
        export_plot(scores_eval, "Score", self.config.env_name, self.config.plot_output)

    def evaluate(self, env=None, num_episodes=1):
        """
        Evaluates the return for num_episodes episodes. Written by course staff.
        Not used right now, all evaluation statistics are computed during training
        episodes.
        """
        if env==None: env = self.env
        paths, rewards = self.sample_path(env, num_episodes)
        avg_reward = np.mean(rewards)
        sigma_reward = np.sqrt(np.var(rewards) / len(rewards))
        msg = "Average reward: {:04.2f} +/- {:04.2f}".format(avg_reward, sigma_reward)
        self.logger.info(msg)
        return avg_reward

    def run(self):
        """
        Apply procedures of training for a PG. Written by course staff.
        """
        # initialize
        self.initialize()
        # model
        self.train()

if __name__ == '__main__':

    config = get_config('Six_Bus_POC', algorithm='DDPG')
    env = NetModel(config=config)
    # train model
    model = DDPG(env, config)
    model.run()<|MERGE_RESOLUTION|>--- conflicted
+++ resolved
@@ -180,12 +180,9 @@
                                            self.config.reasonable_max_episodes*self.config.max_ep_steps)
         critic_lr_schedule = LinearSchedule(self.config.critic_learning_rate_start, self.config.critic_learning_rate_end,
                                             self.config.reasonable_max_episodes*self.config.max_ep_steps)
-<<<<<<< HEAD
         noise_schedule = LogSchedule(0.1, 0.001, 20*self.config.max_ep_steps)
-=======
-        noise_schedule = LinearSchedule(0.5, 0.01, self.config.reasonable_max_episodes*self.config.max_ep_steps)
-        # works with 0.5, 0.01 Linear
->>>>>>> 6ed9526e
+
+        # noise_schedule = LinearSchedule(0.5, 0.01, self.config.reasonable_max_episodes*self.config.max_ep_steps)
 
         self.actor.update_target_network()
         self.critic.update_target_network()
